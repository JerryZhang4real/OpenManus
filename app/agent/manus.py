--- conflicted
+++ resolved
@@ -37,11 +37,7 @@
     # Add general-purpose tools to the tool collection
     available_tools: ToolCollection = Field(
         default_factory=lambda: ToolCollection(
-<<<<<<< HEAD
-            PythonExecute(), GoogleSearch(), BrowserUseTool(), FileSaver(), Terminate(), DownloadFile()
-=======
-            PythonExecute(), WebSearch(), BrowserUseTool(), FileSaver(), Terminate()
->>>>>>> be5c2646
+            PythonExecute(), WebSearch(), BrowserUseTool(), FileSaver(), Terminate(), DownloadFile()
         )
     )
 
